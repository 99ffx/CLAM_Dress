--- conflicted
+++ resolved
@@ -1,259 +1,151 @@
-import argparse
-import os
-import torch
-import numpy as np
-import pandas as pd
-from tqdm import tqdm
-import torch.nn.functional as F
-from models.model_clam import CLAM_SB
-from dataset_modules.dataset_generic import Generic_MIL_Dataset
-from sklearn.metrics import accuracy_score, precision_score, recall_score, f1_score, roc_auc_score
-
-def parse_args():
-<<<<<<< HEAD
-    parser = argparse.ArgumentParser(description="Cross-validated ensemble inference using CLAM_SB.")
-    parser.add_argument('--model_paths', nargs='+', required=True, help='Paths to model checkpoint files')
-    parser.add_argument('--feature_dirs', nargs='+', required=True, help='Feature directories (one per model)')
-    parser.add_argument('--dataset_csv', type=str, required=True, help='CSV with full dataset (case_id, label, path, etc.)')
-    parser.add_argument('--cv_split_dir', type=str, required=True, help='Directory with splits_{fold}.csv')
-    parser.add_argument('--cv_folds', type=int, default=5, help='Number of CV folds')
-    parser.add_argument('--output_dir', type=str, default='cv_results', help='Directory to save per-fold results')
-    parser.add_argument('--embed_dim', type=int, default=1536)
-    parser.add_argument('--size_arg', type=str, choices=['small', 'big'], default='small')
-    parser.add_argument('--n_classes', type=int, default=2)
-    parser.add_argument('--dropout', type=float, default=0.25)
-    parser.add_argument('--k_sample', type=int, default=15)
-=======
-    parser = argparse.ArgumentParser(
-        description="Late fusion ensemble using Generic_MIL_Dataset.")
-    parser.add_argument('--model_paths', nargs='+', required=True,
-                        help='Paths to model checkpoint files (one per encoder)')
-    parser.add_argument('--feature_dirs', nargs='+', required=True,
-                        help='Directories containing .h5 files for each encoder (order must match models)')
-    parser.add_argument('--dataset_csv', type=str,
-                        required=True, help='Path to dataset_split.csv')
-    parser.add_argument('--output_csv', type=str, default='ensemble_results.csv',
-                        help='Path to save CSV with predictions')
-    parser.add_argument('--embed_dim', type=int, default=1536,
-                        help='Feature embedding dimension')
-    parser.add_argument('--size_arg', type=str,
-                        choices=['small', 'big'], default='small', help='Model size argument')
-    parser.add_argument('--n_classes', type=int, default=2,
-                        help='Number of output classes')
-    parser.add_argument('--dropout', type=float,
-                        default=0.25, help='Dropout used in model')
-    parser.add_argument('--k_sample', type=int, default=15,
-                        help='Number of patches sampled for instance-level training')
-    parser.add_argument('--random_topk', action='store_true', help='Use random Top-K patch selection instead of attention-based')
-
->>>>>>> 98d07cfd
-    return parser.parse_args()
-
-def load_clam_model(checkpoint_path, args, device):
-    model = CLAM_SB(
-        gate=True,
-        dropout=args.dropout,
-        k_sample=args.k_sample,
-        subtyping=False,
-        embed_dim=args.embed_dim,
-        size_arg=args.size_arg,
-        n_classes=args.n_classes,
-        instance_loss_fn=torch.nn.CrossEntropyLoss()
-    )
-    checkpoint = torch.load(checkpoint_path, map_location=device)
-    model.load_state_dict(checkpoint, strict=False)
-    model.to(device)
-    model.eval()
-    return model
-
-<<<<<<< HEAD
-def get_model_probs(model, features, device):
-=======
-
-def get_model_probs(model, features, device, use_random_topk=True):
->>>>>>> 98d07cfd
-    with torch.no_grad():
-        features = features.to(device)
-        _, probs, _, _, _ = model(features, return_topk_features=True, use_random_topk=use_random_topk)
-        return probs.cpu().numpy()  # shape: [1, num_classes]
-
-def main():
-    args = parse_args()
-    device = torch.device("cuda" if torch.cuda.is_available() else "cpu")
-<<<<<<< HEAD
-    os.makedirs(args.output_dir, exist_ok=True)
-
-    full_df = pd.read_csv(args.dataset_csv)
-    full_df['case_id'] = full_df['case_id'].astype(str)  # Ensure matching
-
-    all_acc, all_f1, all_auc = [], [], []
-
-    for fold in range(args.cv_folds):
-        print(f"\n=== Fold {fold + 1}/{args.cv_folds} ===")
-        split_path = os.path.join(args.cv_split_dir, f'splits_{fold}.csv')
-        print(f"Loading split file: {split_path}")
-
-        split_df = pd.read_csv(split_path, dtype=str)
-        test_ids = split_df['test'].dropna().astype(str).tolist()
-        test_df = full_df[full_df['case_id'].isin(test_ids)].reset_index(drop=True)
-
-        datasets = []
-        for i, feat_dir in enumerate(args.feature_dirs):
-            dataset = Generic_MIL_Dataset(
-                csv_path=test_df,
-                data_dir=feat_dir,
-                shuffle=False,
-                seed=42,
-                print_info=(i == 0),
-                label_dict={'DRESS': 0, 'MDE': 1},
-                patient_strat=False,
-                ignore=[]
-            )
-            dataset.load_from_h5(True)
-            datasets.append(dataset)
-
-        models = [load_clam_model(mp, args, device) for mp in args.model_paths]
-        num_samples = len(datasets[0])
-
-        fold_preds, fold_probs, fold_labels, slide_ids = [], [], [], []
-
-        for i in tqdm(range(num_samples)):
-            slide_id = datasets[0].slide_data.loc[i, 'slide_id']
-            slide_ids.append(slide_id)
-
-            probs_list = []
-            for model, dataset in zip(models, datasets):
-                features, label, _ = dataset[i]
-                features = features.to(device)
-                probs = get_model_probs(model, features, device)
-                probs_list.append(probs)
-
-            probs = np.stack(probs_list, axis=0)
-            avg_probs = np.mean(probs, axis=0)
-            pred = np.argmax(avg_probs, axis=1)[0]
-
-            fold_preds.append(pred)
-            fold_probs.append(avg_probs)
-            fold_labels.append(label)
-
-        y_true = fold_labels
-        y_pred = fold_preds
-        y_probs = np.vstack(fold_probs)
-
-        acc = accuracy_score(y_true, y_pred)
-        f1 = f1_score(y_true, y_pred)
-        auc = roc_auc_score(y_true, y_probs[:, 1])
-
-        print(f"Fold {fold}: acc={acc:.4f}, f1={f1:.4f}, auc={auc:.4f}")
-        all_acc.append(acc)
-        all_f1.append(f1)
-        all_auc.append(auc)
-
-        pd.DataFrame({
-            "slide": slide_ids,
-            "ground_truth": y_true,
-            "prediction": y_pred,
-            "prob_class_0": y_probs[:, 0],
-            "prob_class_1": y_probs[:, 1]
-        }).to_csv(os.path.join(args.output_dir, f"fold_{fold}_results.csv"), index=False)
-
-    print("\n=== Cross-Validation Summary ===")
-    print(f"Accuracy: {np.mean(all_acc):.4f} ± {np.std(all_acc):.4f}")
-    print(f"F1 Score: {np.mean(all_f1):.4f} ± {np.std(all_f1):.4f}")
-    print(f"AUC     : {np.mean(all_auc):.4f} ± {np.std(all_auc):.4f}")
-=======
-
-    assert len(args.model_paths) == len(
-        args.feature_dirs), "Mismatch: You must provide one feature_dir per model_path."
-
-    print("Loading models...")
-    models = [load_clam_model(mp, args, device) for mp in args.model_paths]
-    print(f"{len(models)} models loaded.")
-
-    print("Preparing test dataset...")
-    datasets = []
-    for i, feat_dir in enumerate(args.feature_dirs):
-        dataset = Generic_MIL_Dataset(
-            csv_path=args.dataset_csv,
-            data_dir=feat_dir,
-            shuffle=False,
-            seed=42,
-            print_info=(i == 0),
-            label_dict={'DRESS': 0, 'MDE': 1},
-            patient_strat=False,
-            ignore=[]
-        )
-        dataset.load_from_h5(True)  # 👈 force h5 loading
-        datasets.append(dataset)
-
-    num_samples = len(datasets[0])
-    all_preds, all_probs, all_labels, all_filenames = [], [], [], []
-    print(f"slide id: {len(datasets[0].slide_data['case_id'].values)}")
-    print(f"encoded Labels: {len(datasets[0].slide_data['label'].values)}")
-
-    print("Running ensemble inference...")
-    for i in tqdm(range(num_samples)):
-        slide_id = datasets[0].slide_data.loc[i, 'slide_id']
-        # label = datasets[0].slide_data.loc[i, 'label'].values
-        # label_int = 0 if label == 'DRESS' else 1
-        # all_labels.append(label)
-        all_filenames.append(slide_id)
-
-        probs_list = []
-
-        for model, dataset in zip(models, datasets):
-            features, label, _ = dataset[i]
-            features = features.to(device)
-            probs = get_model_probs(model, features, device, use_random_topk=args.random_topk)  # shape: [1, C]
-            probs_list.append(probs)
-
-        #--------Mean fusion--------
-        # avg_probs = sum(probs_list) / len(probs_list)
-        # pred = np.argmax(avg_probs, axis=1)[0]
-
-        #--------Max fusion--------
-        # avg_probs = np.max(probs_list, axis=0)
-        # pred = np.argmax(avg_probs, axis=1)[0]
-
-        #--------Product fusion--------
-        probs = np.stack(probs_list, axis=0)
-        fused_probs = np.prod(probs, axis=0)
-        pred = np.argmax(fused_probs, axis=1)[0]
-
-        all_preds.append(pred)
-        all_probs.append(fused_probs)
-        all_labels.append(label)
-
-    # Metrics
-    y_true = all_labels
-    y_pred = all_preds
-    y_probs = np.vstack(all_probs)
-
-    precision = precision_score(y_true, y_pred)
-    recall = recall_score(y_true, y_pred)
-    f1 = f1_score(y_true, y_pred)
-    acc = accuracy_score(y_true, y_pred)
-    auc = roc_auc_score(y_true, y_probs[:, 1])
-
-    print("\n=== Ensemble Metrics ===")
-    print(f"Accuracy : {acc:.4f}")
-    print(f"Precision: {precision:.4f}")
-    print(f"Recall   : {recall:.4f}")
-    print(f"F1 Score : {f1:.4f}")
-    print(f"AUC      : {auc:.4f}")
-
-    # Save predictions to CSV
-    df = pd.DataFrame({
-        "slide": all_filenames,
-        "ground_truth": y_true,
-        "prediction": y_pred,
-        "prob_class_0": y_probs[:, 0],
-        "prob_class_1": y_probs[:, 1]
-    })
-    df.to_csv(args.output_csv, index=False)
-    print(f"\nSaved predictions to {args.output_csv}")
-
->>>>>>> 98d07cfd
-
-if __name__ == "__main__":
-    main()
+import argparse
+import os
+import torch
+import numpy as np
+import pandas as pd
+from tqdm import tqdm
+import torch.nn.functional as F
+from models.model_clam import CLAM_SB
+from dataset_modules.dataset_generic import Generic_MIL_Dataset
+from sklearn.metrics import accuracy_score, precision_score, recall_score, f1_score, roc_auc_score
+
+def parse_args():
+    parser = argparse.ArgumentParser(
+        description="Late fusion ensemble using Generic_MIL_Dataset.")
+    parser.add_argument('--model_paths', nargs='+', required=True,
+                        help='Paths to model checkpoint files (one per encoder)')
+    parser.add_argument('--feature_dirs', nargs='+', required=True,
+                        help='Directories containing .h5 files for each encoder (order must match models)')
+    parser.add_argument('--dataset_csv', type=str,
+                        required=True, help='Path to dataset_split.csv')
+    parser.add_argument('--output_csv', type=str, default='ensemble_results.csv',
+                        help='Path to save CSV with predictions')
+    parser.add_argument('--embed_dim', type=int, default=1536,
+                        help='Feature embedding dimension')
+    parser.add_argument('--size_arg', type=str,
+                        choices=['small', 'big'], default='small', help='Model size argument')
+    parser.add_argument('--n_classes', type=int, default=2,
+                        help='Number of output classes')
+    parser.add_argument('--dropout', type=float,
+                        default=0.25, help='Dropout used in model')
+    parser.add_argument('--k_sample', type=int, default=15,
+                        help='Number of patches sampled for instance-level training')
+    parser.add_argument('--random_topk', action='store_true', help='Use random Top-K patch selection instead of attention-based')
+
+    return parser.parse_args()
+
+def load_clam_model(checkpoint_path, args, device):
+    model = CLAM_SB(
+        gate=True,
+        dropout=args.dropout,
+        k_sample=args.k_sample,
+        subtyping=False,
+        embed_dim=args.embed_dim,
+        size_arg=args.size_arg,
+        n_classes=args.n_classes,
+        instance_loss_fn=torch.nn.CrossEntropyLoss()
+    )
+    checkpoint = torch.load(checkpoint_path, map_location=device)
+    model.load_state_dict(checkpoint, strict=False)
+    model.to(device)
+    model.eval()
+    return model
+
+
+def get_model_probs(model, features, device, use_random_topk=True):
+    with torch.no_grad():
+        features = features.to(device)
+        _, probs, _, _, _ = model(features, return_topk_features=True, use_random_topk=use_random_topk)
+        return probs.cpu().numpy()  # shape: [1, num_classes]
+
+def main():
+    args = parse_args()
+    device = torch.device("cuda" if torch.cuda.is_available() else "cpu")
+    os.makedirs(args.output_dir, exist_ok=True)
+
+    full_df = pd.read_csv(args.dataset_csv)
+    full_df['case_id'] = full_df['case_id'].astype(str)  # Ensure matching
+
+    all_acc, all_f1, all_auc = [], [], []
+
+    for fold in range(args.cv_folds):
+        print(f"\n=== Fold {fold + 1}/{args.cv_folds} ===")
+        split_path = os.path.join(args.cv_split_dir, f'splits_{fold}.csv')
+        print(f"Loading split file: {split_path}")
+
+        split_df = pd.read_csv(split_path, dtype=str)
+        test_ids = split_df['test'].dropna().astype(str).tolist()
+        test_df = full_df[full_df['case_id'].isin(test_ids)].reset_index(drop=True)
+
+        datasets = []
+        for i, feat_dir in enumerate(args.feature_dirs):
+            dataset = Generic_MIL_Dataset(
+                csv_path=test_df,
+                data_dir=feat_dir,
+                shuffle=False,
+                seed=42,
+                print_info=(i == 0),
+                label_dict={'DRESS': 0, 'MDE': 1},
+                patient_strat=False,
+                ignore=[]
+            )
+            dataset.load_from_h5(True)
+            datasets.append(dataset)
+
+        models = [load_clam_model(mp, args, device) for mp in args.model_paths]
+        num_samples = len(datasets[0])
+
+        fold_preds, fold_probs, fold_labels, slide_ids = [], [], [], []
+        for model, dataset in zip(models, datasets):
+            features, label, _ = dataset[i]
+            features = features.to(device)
+            probs = get_model_probs(model, features, device, use_random_topk=args.random_topk)  # shape: [1, C]
+            probs_list.append(probs)
+
+        for i in tqdm(range(num_samples)):
+            slide_id = datasets[0].slide_data.loc[i, 'slide_id']
+            slide_ids.append(slide_id)
+
+            probs_list = []
+            for model, dataset in zip(models, datasets):
+                features, label, _ = dataset[i]
+                features = features.to(device)
+                probs = get_model_probs(model, features, device)
+                probs_list.append(probs)
+
+            probs = np.stack(probs_list, axis=0)
+            avg_probs = np.mean(probs, axis=0)
+            pred = np.argmax(avg_probs, axis=1)[0]
+
+            fold_preds.append(pred)
+            fold_probs.append(avg_probs)
+            fold_labels.append(label)
+
+        y_true = fold_labels
+        y_pred = fold_preds
+        y_probs = np.vstack(fold_probs)
+
+        acc = accuracy_score(y_true, y_pred)
+        f1 = f1_score(y_true, y_pred)
+        auc = roc_auc_score(y_true, y_probs[:, 1])
+
+        print(f"Fold {fold}: acc={acc:.4f}, f1={f1:.4f}, auc={auc:.4f}")
+        all_acc.append(acc)
+        all_f1.append(f1)
+        all_auc.append(auc)
+
+        pd.DataFrame({
+            "slide": slide_ids,
+            "ground_truth": y_true,
+            "prediction": y_pred,
+            "prob_class_0": y_probs[:, 0],
+            "prob_class_1": y_probs[:, 1]
+        }).to_csv(os.path.join(args.output_dir, f"fold_{fold}_results.csv"), index=False)
+
+    print("\n=== Cross-Validation Summary ===")
+    print(f"Accuracy: {np.mean(all_acc):.4f} ± {np.std(all_acc):.4f}")
+    print(f"F1 Score: {np.mean(all_f1):.4f} ± {np.std(all_f1):.4f}")
+    print(f"AUC     : {np.mean(all_auc):.4f} ± {np.std(all_auc):.4f}")
+
+if __name__ == "__main__":
+    main()